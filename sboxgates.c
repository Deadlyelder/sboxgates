--- conflicted
+++ resolved
@@ -805,18 +805,12 @@
   }
 
   if (g_verbosity > 2) {
-<<<<<<< HEAD
-    double millisecs = (clock() - before) * 1000.0 / CLOCKS_PER_SEC;
-    printf("5LUT loop num luts: %" PRIgatenum " Time: %.1f ms\n", st->num_luts, millisecs);
-    before = clock();
-=======
     struct timeval after;
     gettimeofday(&after, NULL);
     double millisecs = (after.tv_sec - before.tv_sec) * 1000.0
         + (after.tv_usec - before.tv_usec) / 1000.0;
-    printf("5LUT loop num luts: %lu Time: %.1f ms\n", st->num_luts, millisecs);
+    printf("5LUT loop num luts: %" PRIgatenum " Time: %.1f ms\n", st->num_luts, millisecs);
     gettimeofday(&before, NULL);
->>>>>>> e1648785
   }
 
   /* Look through all combinations of seven gates in the circuit. For each combination, check if
@@ -882,16 +876,11 @@
   }
 
   if (g_verbosity > 2) {
-<<<<<<< HEAD
-    double millisecs = (clock() - before) * 1000.0 / CLOCKS_PER_SEC;
-    printf("7LUT loop num_luts: %" PRIgatenum " Time: %.1f ms\n", st->num_luts, millisecs);
-=======
     struct timeval after;
     gettimeofday(&after, NULL);
     double millisecs = (after.tv_sec - before.tv_sec) * 1000.0
         + (after.tv_usec - before.tv_usec) / 1000.0;
-    printf("7LUT loop num_luts: %lu Time: %.1f ms\n", st->num_luts, millisecs);
->>>>>>> e1648785
+    printf("7LUT loop num_luts: %" PRIgatenum " Time: %.1f ms\n", st->num_luts, millisecs);
   }
 
   /* Use the specified input bit to select between two Karnaugh maps. Call this function
@@ -1397,7 +1386,7 @@
 int main(int argc, char **argv) {
 
   /* Generate truth tables for all output bits of the target sbox. */
-  for (int i = 0; i < 8; i++) {
+  for (uint8_t i = 0; i < 8; i++) {
     g_target[i] = generate_target(i, true);
   }
 
