--- conflicted
+++ resolved
@@ -30,11 +30,6 @@
 #include <x86intrin.h>
 #include "state.h"
 
-<<<<<<< HEAD
-=======
-#include "sboxgates.h"
-
->>>>>>> d98a29b4
 #ifdef USE_MPI
 #include <mpi.h>
 #define MPI_FINALIZE() MPI_Finalize()
@@ -47,10 +42,7 @@
   state st;
   ttable target;
   ttable mask;
-<<<<<<< HEAD
   bool quit;
-=======
->>>>>>> d98a29b4
 } mpi_work;
 #endif
 
@@ -124,7 +116,6 @@
   assert(gid1 < st->num_gates);
   assert(gid2 < st->num_gates || type == NOT);
   assert(gid1 != gid2);
-<<<<<<< HEAD
   st->sat_metric += get_sat_metric(type);
   st->gates[st->num_gates].table = table;
   st->gates[st->num_gates].type = type;
@@ -141,37 +132,6 @@
   if (gid1 == NO_GATE || gid2 == NO_GATE || gid3 == NO_GATE || st->num_gates > st->max_gates) {
     return NO_GATE;
   }
-=======
-  switch (type) {
-    case NOT:
-      break;
-    case AND:
-    case OR:
-    case ANDNOT:
-      st->sat_metric += 1;
-      break;
-    case XOR:
-      st->sat_metric += 4;
-      break;
-    default:
-      assert(0);
-  }
-  st->gates[st->num_gates].table = table;
-  st->gates[st->num_gates].type = type;
-  st->gates[st->num_gates].in1 = gid1;
-  st->gates[st->num_gates].in2 = gid2;
-  st->gates[st->num_gates].in3 = NO_GATE;
-  st->gates[st->num_gates].function = 0;
-  st->num_gates += 1;
-  return st->num_gates - 1;
-}
-
-static inline gatenum add_lut(state *st, uint8_t func, ttable table, gatenum gid1, gatenum gid2,
-    gatenum gid3) {
-  if (gid1 == NO_GATE || gid2 == NO_GATE || gid3 == NO_GATE || st->num_gates > st->max_gates) {
-    return NO_GATE;
-  }
->>>>>>> d98a29b4
   assert(gid1 < st->num_gates);
   assert(gid2 < st->num_gates);
   assert(gid3 < st->num_gates);
@@ -561,10 +521,7 @@
   assert(0);
 }
 
-<<<<<<< HEAD
-=======
 /* Creates the next combination of t numbers from the set 0, 1, ..., max - 1. */
->>>>>>> d98a29b4
 static inline void next_combination(gatenum *combination, int t, int max) {
   int i = t - 1;
   while (i >= 0) {
@@ -582,7 +539,6 @@
   }
 }
 
-<<<<<<< HEAD
 static bool get_search_result(uint16_t *ret, int *quit_msg, MPI_Request *recv_req,
     MPI_Request *send_req) {
 
@@ -646,9 +602,6 @@
 
 static bool search_5lut(const state st, const ttable target, const ttable mask,
     uint16_t *ret) {
-=======
-static void search_5lut(const state st, const ttable target, const ttable mask, uint16_t *ret) {
->>>>>>> d98a29b4
   assert(ret != NULL);
 
   int rank, size;
@@ -667,10 +620,7 @@
     func_order[j] = t;
   }
 
-<<<<<<< HEAD
-=======
   /* Determine this rank's work. */
->>>>>>> d98a29b4
   uint64_t search_space_size = n_choose_k(st.num_gates, 5);
   uint64_t worker_space_size = search_space_size / size;
   uint64_t remainder = search_space_size - worker_space_size * size;
@@ -690,7 +640,7 @@
       st.gates[nums[3]].table, st.gates[nums[4]].table};
   gatenum cache_set[3] = {NO_GATE, NO_GATE, NO_GATE};
   ttable cache[256];
-<<<<<<< HEAD
+
   memset(ret, 0, sizeof(uint16_t) * 10);
 
   MPI_Request recv_req = MPI_REQUEST_NULL;
@@ -705,9 +655,6 @@
 
   bool quit = false;
   for (uint64_t i = start_n; !quit && i < stop_n; i++) {
-=======
-  for (uint64_t i = start_n; i < stop_n; i++) {
->>>>>>> d98a29b4
     if (check_5lut_possible(target, mask, tt[0], tt[1], tt[2], tt[3], tt[4])) {
       if (cache_set[0] != nums[0] || cache_set[1] != nums[1] || cache_set[2] != nums[2]) {
         generate_lut_ttables(tt[0], tt[1], tt[2], cache);
@@ -715,11 +662,8 @@
         cache_set[1] = nums[1];
         cache_set[2] = nums[2];
       }
-<<<<<<< HEAD
+
       for (uint16_t fo = 0; !quit && fo < 256; fo++) {
-=======
-      for (uint16_t fo = 0; fo < 256; fo++) {
->>>>>>> d98a29b4
         uint8_t func_outer = func_order[fo];
         ttable t_outer = cache[func_outer];
         uint8_t func_inner;
@@ -735,7 +679,6 @@
         ret[4] = nums[2];
         ret[5] = nums[3];
         ret[6] = nums[4];
-<<<<<<< HEAD
         ret[7] = 0;
         ret[8] = 0;
         ret[9] = 0;
@@ -759,28 +702,13 @@
 
 static bool search_7lut(const state st, const ttable target, const ttable mask,
     uint16_t *ret) {
-=======
-        return;
-      }
-    }
-    next_combination(nums, 5, st.num_gates);
-  }
-  memset(ret, 0, 7 * sizeof(uint16_t));
-  return;
-}
-
-static void search_7lut(const state st, const ttable target, const ttable mask, uint16_t *ret) {
->>>>>>> d98a29b4
   assert(ret != NULL);
 
   int rank, size;
   MPI_Comm_rank(MPI_COMM_WORLD, &rank);
   MPI_Comm_size(MPI_COMM_WORLD, &size);
 
-<<<<<<< HEAD
-=======
   /* Determine this rank's work. */
->>>>>>> d98a29b4
   uint64_t search_space_size = n_choose_k(st.num_gates, 7);
   uint64_t worker_space_size = search_space_size / size;
   uint64_t remainder = search_space_size - worker_space_size * size;
@@ -801,10 +729,6 @@
       st.gates[nums[6]].table};
 
   /* Filter out the gate combinations where a 7LUT is possible. */
-<<<<<<< HEAD
-
-=======
->>>>>>> d98a29b4
   gatenum *result = malloc(7 * 100000 * sizeof(gatenum));
   assert(result != NULL);
   int p = 0;
@@ -846,11 +770,7 @@
   free(result);
   result = NULL;
 
-<<<<<<< HEAD
   /* Calculate rank's work chunk. */
-=======
-  /* Calculate this rank's work. */
->>>>>>> d98a29b4
   worker_space_size = (tsize / 7) / size;
   remainder = (tsize / 7) - worker_space_size * size;
   if (rank < remainder) {
@@ -883,7 +803,6 @@
   ttable outer_cache[256];
   ttable middle_cache[256];
   memset(ret, 0, 10 * sizeof(uint16_t));
-<<<<<<< HEAD
 
   MPI_Request recv_req = MPI_REQUEST_NULL;
   MPI_Request send_req = MPI_REQUEST_NULL;
@@ -897,9 +816,6 @@
 
   bool quit = false;
   for (int i = start; !quit && i < stop; i++) {
-=======
-  for (int i = start; i < stop; i++) {
->>>>>>> d98a29b4
     const gatenum a = lut_list[7 * i];
     const gatenum b = lut_list[7 * i + 1];
     const gatenum c = lut_list[7 * i + 2];
@@ -922,17 +838,11 @@
       generate_lut_ttables(td, te, tf, middle_cache);
       middle_cache_set = (uint64_t)d << 32 | (uint64_t)e << 16 | f;
     }
-<<<<<<< HEAD
+
     for (uint16_t fo = 0; !quit && fo < 256; fo++) {
       uint8_t func_outer = outer_func_order[fo];
       ttable t_outer = outer_cache[func_outer];
       for (uint16_t fm = 0; !quit && fm < 256; fm++) {
-=======
-    for (uint16_t fo = 0; fo < 256; fo++) {
-      uint8_t func_outer = outer_func_order[fo];
-      ttable t_outer = outer_cache[func_outer];
-      for (uint16_t fm = 0; fm < 256; fm++) {
->>>>>>> d98a29b4
         uint8_t func_middle = middle_func_order[fm];
         ttable t_middle = middle_cache[func_middle];
         uint8_t func_inner;
@@ -951,7 +861,7 @@
         ret[7] = e;
         ret[8] = f;
         ret[9] = g;
-<<<<<<< HEAD
+
         assert(send_req == MPI_REQUEST_NULL);
         MPI_Isend(&rank, 1, MPI_INT, 0, 1, MPI_COMM_WORLD, &send_req);
         quit = true;
@@ -962,19 +872,11 @@
       MPI_Test(&recv_req, &flag, MPI_STATUS_IGNORE);
       if (flag) {
         quit = true;
-=======
-        free(lut_list);
-        return;
->>>>>>> d98a29b4
       }
     }
   }
   free(lut_list);
-<<<<<<< HEAD
   return get_search_result(ret, &quit_msg, &recv_req, &send_req);
-=======
-  return;
->>>>>>> d98a29b4
 }
 #endif
 
@@ -1031,12 +933,6 @@
       }
       if (ttable_equals(mtarget, ti & tk)) {
         return add_and_gate(st, gi, gk);
-<<<<<<< HEAD
-=======
-      }
-      if (ttable_equals(mtarget, ti ^ tk)) {
-        return add_xor_gate(st, gi, gk);
->>>>>>> d98a29b4
       }
       if (andnot) {
         if (ttable_equals_mask(target, ~ti & tk, mask)) {
@@ -1054,11 +950,7 @@
 
   if (lut) {
     /* Look through all combinations of three gates in the circuit. For each combination, check if
-<<<<<<< HEAD
        any of the 256 possible three bit Boolean functions produces the desired map. If so, add that
-=======
-       any of the 256 possible three bit boolean functions produces the desired map. If so, add that
->>>>>>> d98a29b4
        LUT and return the ID. */
     for (int i = 0; i < st->num_gates; i++) {
       const gatenum gi = gate_order[i];
@@ -1088,24 +980,16 @@
     MPI_Comm_size(MPI_COMM_WORLD, &size);
 
     /* Broadcast work to be done. */
-<<<<<<< HEAD
     mpi_work work = {*st, target, mask, false};
     MPI_Bcast(&work, sizeof(work), MPI_BYTE, 0, MPI_COMM_WORLD);
 
     /* Look through all combinations of five gates in the circuit. For each combination, check if
        a combination of two of the possible 256 three bit Boolean functions as in
-=======
-    mpi_work work = {*st, target, mask};
-    MPI_Bcast(&work, sizeof(work), MPI_BYTE, 0, MPI_COMM_WORLD);
-
-    /* Look through all combinations of five gates in the circuit. For each combination, check if
-       a combination of two of the possible 256 three bit boolean functions as in
->>>>>>> d98a29b4
        LUT(LUT(a,b,c),d,e) produces the desired map. If so, add those LUTs and return the ID of the
        output LUT. */
 
     uint16_t res[10];
-<<<<<<< HEAD
+
     memset(res, 0, sizeof(uint16_t) * 10);
     printf("[   0] Search 5.\n");
 
@@ -1117,42 +1001,18 @@
       gatenum c = res[4];
       gatenum d = res[5];
       gatenum e = res[6];
-=======
-    search_5lut(work.st, work.target, work.mask, res);
-    gatenum *result = malloc(size * 10 * sizeof(gatenum));
-    assert(result != NULL);
-    MPI_Gather(res, 7, MPI_UINT16_T, result, 7, MPI_UINT16_T, 0, MPI_COMM_WORLD);
-
-    /* Search through returned results. */
-    for (int i = 0; i < size * 7; i += 7) {
-      if (result[i] == 0 && result[i + 1] == 0 && result[i + 2] == 0
-          && result[i + 3] == 0 && result[i + 4] == 0 && result[i + 5] == 0
-          && result[i + 6] == 0) {
-        continue;
-      }
-      uint8_t func_outer = (uint8_t)result[i];
-      uint8_t func_inner = (uint8_t)result[i + 1];
-      gatenum a = result[i + 2];
-      gatenum b = result[i + 3];
-      gatenum c = result[i + 4];
-      gatenum d = result[i + 5];
-      gatenum e = result[i + 6];
->>>>>>> d98a29b4
       ttable ta = st->gates[a].table;
       ttable tb = st->gates[b].table;
       ttable tc = st->gates[c].table;
       ttable td = st->gates[d].table;
       ttable te = st->gates[e].table;
-<<<<<<< HEAD
       printf("[   0] Found 5LUT: %02x %02x    %3d %3d %3d %3d %3d\n",
           func_outer, func_inner, a, b, c, d, e);
-=======
->>>>>>> d98a29b4
+
       assert(check_5lut_possible(target, mask, ta, tb, tc, td, te));
       ttable t_outer = generate_lut_ttable(func_outer, ta, tb, tc);
       ttable t_inner = generate_lut_ttable(func_inner, t_outer, td, te);
       assert(ttable_equals_mask(target, t_inner, mask));
-<<<<<<< HEAD
 
       return add_lut(st, func_inner, t_inner,
           add_lut(st, func_outer, t_outer, a, b, c), d, e);
@@ -1194,56 +1054,6 @@
     #else
     /* Look through all combinations of five gates in the circuit. For each combination, check if
        a combination of two of the possible 256 three bit Boolean functions as in
-=======
-      int cmd0 = 0;
-      MPI_Bcast(&cmd0, 1, MPI_INT, 0, MPI_COMM_WORLD);
-      free(result);
-      return add_lut(st, func_inner, t_inner, add_lut(st, func_outer, t_outer, a, b, c), d, e);
-    }
-
-    int cmd7 = 7;
-    MPI_Bcast(&cmd7, 1, MPI_INT, 0, MPI_COMM_WORLD);
-
-    search_7lut(work.st, work.target, work.mask, res);
-    MPI_Gather(res, 10, MPI_UINT16_T, result, 10, MPI_UINT16_T, 0, MPI_COMM_WORLD);
-
-    for (int i = 0; i < size; i++) {
-      uint8_t func_outer = (uint8_t)result[i * 10];
-      uint8_t func_middle = (uint8_t)result[i * 10 + 1];
-      uint8_t func_inner = (uint8_t)result[i * 10 + 2];
-      gatenum a = result[i * 10 + 3];
-      gatenum b = result[i * 10 + 4];
-      gatenum c = result[i * 10 + 5];
-      gatenum d = result[i * 10 + 6];
-      gatenum e = result[i * 10 + 7];
-      gatenum f = result[i * 10 + 8];
-      gatenum g = result[i * 10 + 9];
-      if (func_outer | func_middle | func_inner | a | b | c | d | e | f | g) {
-        ttable ta = st->gates[a].table;
-        ttable tb = st->gates[b].table;
-        ttable tc = st->gates[c].table;
-        ttable td = st->gates[d].table;
-        ttable te = st->gates[e].table;
-        ttable tf = st->gates[f].table;
-        ttable tg = st->gates[g].table;
-        assert(check_7lut_possible(target, mask, ta, tb, tc, td, te, tf, tg));
-        ttable t_outer = generate_lut_ttable(func_outer, ta, tb, tc);
-        ttable t_middle = generate_lut_ttable(func_middle, td, te, tf);
-        ttable t_inner = generate_lut_ttable(func_inner, t_outer, t_middle, tg);
-        assert(ttable_equals_mask(target, t_inner, mask));
-        free(result);
-        return add_lut(st, func_inner, t_inner,
-            add_lut(st, func_outer, t_outer, a, b, c),
-            add_lut(st, func_middle, t_middle, d, e, f), g);
-      }
-    }
-    free(result);
-    result = NULL;
-
-    #else
-    /* Look through all combinations of five gates in the circuit. For each combination, check if
-       a combination of two of the possible 256 three bit boolean functions as in
->>>>>>> d98a29b4
        LUT(LUT(a,b,c),d,e) produces the desired map. If so, add those LUTs and return the ID of the
        output LUT. */
 
@@ -1289,11 +1099,7 @@
     }
 
     /* Look through all combinations of seven gates in the circuit. For each combination, check if
-<<<<<<< HEAD
        a combination of three of the possible 256 three bit Boolean functions as in
-=======
-       a combination of three of the possible 256 three bit boolean functions as in
->>>>>>> d98a29b4
        LUT(LUT(a,b,c),LUT(d,e,f),g) produces the desired map. If so, add those LUTs and return the
        ID of the output LUT. */
 
@@ -1370,21 +1176,11 @@
         const gatenum gk = gate_order[k];
         ttable tk = st->gates[gk].table;
         if (ttable_equals_mask(target, ~(ti | tk), mask)) {
-<<<<<<< HEAD
           return add_nor_gate(st, gi, gk);
-=======
-        return add_nor_gate(st, gi, gk);
->>>>>>> d98a29b4
         }
         if (ttable_equals_mask(target, ~(ti & tk), mask)) {
           return add_nand_gate(st, gi, gk);
         }
-<<<<<<< HEAD
-=======
-        if (ttable_equals_mask(target, ~(ti ^ tk), mask)) {
-          return add_xnor_gate(st, gi, gk);
-        }
->>>>>>> d98a29b4
         if (ttable_equals_mask(target, ~ti | tk, mask)) {
           return add_or_not_gate(st, gi, gk);
         }
@@ -1401,19 +1197,12 @@
         } else if (ttable_equals_mask(target, ~ti & ~tk, mask)) {
           return add_andnot_gate(st, gi, add_not_gate(st, gk));
         }
-<<<<<<< HEAD
         if (ttable_equals_mask(target, ~(ti ^ tk), mask)) {
           return add_xnor_gate(st, gi, gk);
         }
       }
     }
 
-
-=======
-      }
-    }
-
->>>>>>> d98a29b4
     for (int i = 0; i < st->num_gates; i++) {
       const gatenum gi = gate_order[i];
       ttable ti = st->gates[gi].table & mask;
@@ -1435,49 +1224,138 @@
           if (ttable_equals(mtarget, iandk | tm)) {
             return add_and_or_gate(st, gi, gk, gm);
           }
-<<<<<<< HEAD
-=======
-          if (ttable_equals(mtarget, iandk ^ tm)) {
-            return add_and_xor_gate(st, gi, gk, gm);
-          }
->>>>>>> d98a29b4
           if (ttable_equals(mtarget, iork | tm)) {
             return add_or_3_gate(st, gi, gk, gm);
           }
           if (ttable_equals(mtarget, iork & tm)) {
             return add_or_and_gate(st, gi, gk, gm);
           }
-<<<<<<< HEAD
-=======
-          if (ttable_equals(mtarget, iork ^ tm)) {
-            return add_or_xor_gate(st, gi, gk, gm);
-          }
-          if (ttable_equals(mtarget, ixork ^ tm)) {
-            return add_xor_3_gate(st, gi, gk, gm);
-          }
-          if (ttable_equals(mtarget, ixork | tm)) {
-            return add_xor_or_gate(st, gi, gk, gm);
-          }
-          if (ttable_equals(mtarget, ixork & tm)) {
-            return add_xor_and_gate(st, gi, gk, gm);
-          }
->>>>>>> d98a29b4
           ttable iandm = ti & tm;
           if (ttable_equals(mtarget, iandm | tk)) {
             return add_and_or_gate(st, gi, gm, gk);
           }
-<<<<<<< HEAD
-=======
-          if (ttable_equals(mtarget, iandm ^ tk)) {
-            return add_and_xor_gate(st, gi, gm, gk);
-          }
->>>>>>> d98a29b4
           ttable kandm = tk & tm;
           if (ttable_equals(mtarget, kandm | ti)) {
             return add_and_or_gate(st, gk, gm, gi);
           }
-<<<<<<< HEAD
-=======
+          ttable iorm = ti | tm;
+          if (ttable_equals(mtarget, iorm & tk)) {
+            return add_or_and_gate(st, gi, gm, gk);
+          }
+          ttable korm = tk | tm;
+          if (ttable_equals(mtarget, korm & ti)) {
+            return add_or_and_gate(st, gk, gm, gi);
+          }
+          if (andnot) {
+            if (ttable_equals(mtarget, ti | (~tk & tm))) {
+              return add_andnot_or_gate(st, gk, gm, gi);
+            }
+            if (ttable_equals(mtarget, ti | (tk & ~tm))) {
+              return add_andnot_or_gate(st, gm, gk, gi);
+            }
+            if (ttable_equals(mtarget, tm | (~ti & tk))) {
+              return add_andnot_or_gate(st, gi, gk, gm);
+            }
+            if (ttable_equals(mtarget, tm | (ti & ~tk))) {
+              return add_andnot_or_gate(st, gk, gi, gm);
+            }
+            if (ttable_equals(mtarget, tk | (~ti & tm))) {
+              return add_andnot_or_gate(st, gi, gm, gk);
+            }
+            if (ttable_equals(mtarget, tk | (ti & ~tm))) {
+              return add_andnot_or_gate(st, gm, gi, gk);
+            }
+            if (ttable_equals(mtarget, ~ti & tk & tm)) {
+              return add_and_andnot_gate(st, gi, gk, gm);
+            }
+            if (ttable_equals(mtarget, ti & ~tk & tm)) {
+              return add_and_andnot_gate(st, gk, gi, gm);
+            }
+            if (ttable_equals(mtarget, ti & tk & ~tm)) {
+              return add_and_andnot_gate(st, gm, gk, gi);
+            }
+            if (ttable_equals(mtarget, ~ti & ~tk & tm)) {
+              return add_andnot_3_a_gate(st, gi, gk, gm);
+            }
+            if (ttable_equals(mtarget, ~ti & tk & ~tm)) {
+              return add_andnot_3_a_gate(st, gi, gm, gk);
+            }
+            if (ttable_equals(mtarget, ti & ~tk & ~tm)) {
+              return add_andnot_3_a_gate(st, gk, gm, gi);
+            }
+            if (ttable_equals(mtarget, ti & ~(~tk & tm))) {
+              return add_andnot_3_b_gate(st, gk, gm, gi);
+            }
+            if (ttable_equals(mtarget, ti & ~(tk & ~tm))) {
+              return add_andnot_3_b_gate(st, gm, gk, gi);
+            }
+            if (ttable_equals(mtarget, tk & ~(~ti & tm))) {
+              return add_andnot_3_b_gate(st, gi, gm, gk);
+            }
+            if (ttable_equals(mtarget, tk & ~(ti & ~tm))) {
+              return add_andnot_3_b_gate(st, gm, gi, gk);
+            }
+            if (ttable_equals(mtarget, tm & ~(~tk & ti))) {
+              return add_andnot_3_b_gate(st, gk, gi, gm);
+            }
+            if (ttable_equals(mtarget, tm & ~(tk & ~ti))) {
+              return add_andnot_3_b_gate(st, gi, gk, gm);
+            }
+            if (ttable_equals(mtarget, ~ti & (tk ^ tm))) {
+              return add_xor_andnot_a_gate(st, gk, gm, gi);
+            }
+            if (ttable_equals(mtarget, ~tk & (ti ^ tm))) {
+              return add_xor_andnot_a_gate(st, gi, gm, gk);
+            }
+            if (ttable_equals(mtarget, ~tm & (tk ^ ti))) {
+              return add_xor_andnot_a_gate(st, gk, gi, gm);
+            }
+            if (ttable_equals(mtarget, ti & ~(tk ^ tm))) {
+              return add_xor_andnot_b_gate(st, gk, gm, gi);
+            }
+            if (ttable_equals(mtarget, tk & ~(ti ^ tm))) {
+              return add_xor_andnot_b_gate(st, gi, gm, gk);
+            }
+            if (ttable_equals(mtarget, tm & ~(tk ^ ti))) {
+              return add_xor_andnot_b_gate(st, gk, gi, gm);
+            }
+            if (ttable_equals(mtarget, ti ^ (~tk & tm))) {
+              return add_andnot_xor_gate(st, gk, gm, gi);
+            }
+            if (ttable_equals(mtarget, ti ^ (tk & ~tm))) {
+              return add_andnot_xor_gate(st, gm, gk, gi);
+            }
+            if (ttable_equals(mtarget, tk ^ (~ti & tm))) {
+              return add_andnot_xor_gate(st, gi, gm, gk);
+            }
+            if (ttable_equals(mtarget, tk ^ (ti & ~tm))) {
+              return add_andnot_xor_gate(st, gm, gi, gk);
+            }
+            if (ttable_equals(mtarget, tm ^ (~tk & ti))) {
+              return add_andnot_xor_gate(st, gk, gi, gm);
+            }
+            if (ttable_equals(mtarget, tm ^ (tk & ~ti))) {
+              return add_andnot_xor_gate(st, gi, gk, gm);
+            }
+          }
+          if (ttable_equals(mtarget, ixork | tm)) {
+            return add_xor_or_gate(st, gi, gk, gm);
+          }
+          if (ttable_equals(mtarget, ixork & tm)) {
+            return add_xor_and_gate(st, gi, gk, gm);
+          }
+          if (ttable_equals(mtarget, iandk ^ tm)) {
+            return add_and_xor_gate(st, gi, gk, gm);
+          }
+          if (ttable_equals(mtarget, iork ^ tm)) {
+            return add_or_xor_gate(st, gi, gk, gm);
+          }
+          if (ttable_equals(mtarget, ixork ^ tm)) {
+            return add_xor_3_gate(st, gi, gk, gm);
+          }
+          if (ttable_equals(mtarget, iandm ^ tk)) {
+            return add_and_xor_gate(st, gi, gm, gk);
+          }
           if (ttable_equals(mtarget, kandm ^ ti)) {
             return add_and_xor_gate(st, gk, gm, gi);
           }
@@ -1495,163 +1373,12 @@
           if (ttable_equals(mtarget, kxorm & ti)) {
             return add_xor_and_gate(st, gk, gm, gi);
           }
->>>>>>> d98a29b4
-          ttable iorm = ti | tm;
-          if (ttable_equals(mtarget, iorm & tk)) {
-            return add_or_and_gate(st, gi, gm, gk);
-          }
-<<<<<<< HEAD
-=======
           if (ttable_equals(mtarget, iorm ^ tk)) {
             return add_or_xor_gate(st, gi, gm, gk);
           }
->>>>>>> d98a29b4
-          ttable korm = tk | tm;
-          if (ttable_equals(mtarget, korm & ti)) {
-            return add_or_and_gate(st, gk, gm, gi);
-          }
-<<<<<<< HEAD
-=======
           if (ttable_equals(mtarget, korm ^ ti)) {
             return add_or_xor_gate(st, gk, gm, gi);
           }
->>>>>>> d98a29b4
-          if (andnot) {
-            if (ttable_equals(mtarget, ti | (~tk & tm))) {
-              return add_andnot_or_gate(st, gk, gm, gi);
-            }
-            if (ttable_equals(mtarget, ti | (tk & ~tm))) {
-              return add_andnot_or_gate(st, gm, gk, gi);
-            }
-            if (ttable_equals(mtarget, tm | (~ti & tk))) {
-              return add_andnot_or_gate(st, gi, gk, gm);
-            }
-            if (ttable_equals(mtarget, tm | (ti & ~tk))) {
-              return add_andnot_or_gate(st, gk, gi, gm);
-            }
-            if (ttable_equals(mtarget, tk | (~ti & tm))) {
-              return add_andnot_or_gate(st, gi, gm, gk);
-            }
-            if (ttable_equals(mtarget, tk | (ti & ~tm))) {
-              return add_andnot_or_gate(st, gm, gi, gk);
-            }
-            if (ttable_equals(mtarget, ~ti & tk & tm)) {
-              return add_and_andnot_gate(st, gi, gk, gm);
-            }
-            if (ttable_equals(mtarget, ti & ~tk & tm)) {
-              return add_and_andnot_gate(st, gk, gi, gm);
-            }
-            if (ttable_equals(mtarget, ti & tk & ~tm)) {
-              return add_and_andnot_gate(st, gm, gk, gi);
-            }
-            if (ttable_equals(mtarget, ~ti & ~tk & tm)) {
-              return add_andnot_3_a_gate(st, gi, gk, gm);
-            }
-            if (ttable_equals(mtarget, ~ti & tk & ~tm)) {
-              return add_andnot_3_a_gate(st, gi, gm, gk);
-            }
-            if (ttable_equals(mtarget, ti & ~tk & ~tm)) {
-              return add_andnot_3_a_gate(st, gk, gm, gi);
-            }
-            if (ttable_equals(mtarget, ti & ~(~tk & tm))) {
-              return add_andnot_3_b_gate(st, gk, gm, gi);
-            }
-            if (ttable_equals(mtarget, ti & ~(tk & ~tm))) {
-              return add_andnot_3_b_gate(st, gm, gk, gi);
-            }
-            if (ttable_equals(mtarget, tk & ~(~ti & tm))) {
-              return add_andnot_3_b_gate(st, gi, gm, gk);
-            }
-            if (ttable_equals(mtarget, tk & ~(ti & ~tm))) {
-              return add_andnot_3_b_gate(st, gm, gi, gk);
-            }
-            if (ttable_equals(mtarget, tm & ~(~tk & ti))) {
-              return add_andnot_3_b_gate(st, gk, gi, gm);
-            }
-            if (ttable_equals(mtarget, tm & ~(tk & ~ti))) {
-              return add_andnot_3_b_gate(st, gi, gk, gm);
-            }
-            if (ttable_equals(mtarget, ~ti & (tk ^ tm))) {
-              return add_xor_andnot_a_gate(st, gk, gm, gi);
-            }
-            if (ttable_equals(mtarget, ~tk & (ti ^ tm))) {
-              return add_xor_andnot_a_gate(st, gi, gm, gk);
-            }
-            if (ttable_equals(mtarget, ~tm & (tk ^ ti))) {
-              return add_xor_andnot_a_gate(st, gk, gi, gm);
-            }
-            if (ttable_equals(mtarget, ti & ~(tk ^ tm))) {
-              return add_xor_andnot_b_gate(st, gk, gm, gi);
-            }
-            if (ttable_equals(mtarget, tk & ~(ti ^ tm))) {
-              return add_xor_andnot_b_gate(st, gi, gm, gk);
-            }
-            if (ttable_equals(mtarget, tm & ~(tk ^ ti))) {
-              return add_xor_andnot_b_gate(st, gk, gi, gm);
-            }
-            if (ttable_equals(mtarget, ti ^ (~tk & tm))) {
-              return add_andnot_xor_gate(st, gk, gm, gi);
-            }
-            if (ttable_equals(mtarget, ti ^ (tk & ~tm))) {
-              return add_andnot_xor_gate(st, gm, gk, gi);
-            }
-            if (ttable_equals(mtarget, tk ^ (~ti & tm))) {
-              return add_andnot_xor_gate(st, gi, gm, gk);
-            }
-            if (ttable_equals(mtarget, tk ^ (ti & ~tm))) {
-              return add_andnot_xor_gate(st, gm, gi, gk);
-            }
-            if (ttable_equals(mtarget, tm ^ (~tk & ti))) {
-              return add_andnot_xor_gate(st, gk, gi, gm);
-            }
-            if (ttable_equals(mtarget, tm ^ (tk & ~ti))) {
-              return add_andnot_xor_gate(st, gi, gk, gm);
-            }
-          }
-<<<<<<< HEAD
-          if (ttable_equals(mtarget, ixork | tm)) {
-            return add_xor_or_gate(st, gi, gk, gm);
-          }
-          if (ttable_equals(mtarget, ixork & tm)) {
-            return add_xor_and_gate(st, gi, gk, gm);
-          }
-          if (ttable_equals(mtarget, iandk ^ tm)) {
-            return add_and_xor_gate(st, gi, gk, gm);
-          }
-          if (ttable_equals(mtarget, iork ^ tm)) {
-            return add_or_xor_gate(st, gi, gk, gm);
-          }
-          if (ttable_equals(mtarget, ixork ^ tm)) {
-            return add_xor_3_gate(st, gi, gk, gm);
-          }
-          if (ttable_equals(mtarget, iandm ^ tk)) {
-            return add_and_xor_gate(st, gi, gm, gk);
-          }
-          if (ttable_equals(mtarget, kandm ^ ti)) {
-            return add_and_xor_gate(st, gk, gm, gi);
-          }
-          ttable ixorm = ti ^ tm;
-          if (ttable_equals(mtarget, ixorm | tk)) {
-            return add_xor_or_gate(st, gi, gm, gk);
-          }
-          if (ttable_equals(mtarget, ixorm & tk)) {
-            return add_xor_and_gate(st, gi, gm, gk);
-          }
-          ttable kxorm = tk ^ tm;
-          if (ttable_equals(mtarget, kxorm | ti)) {
-            return add_xor_or_gate(st, gk, gm, gi);
-          }
-          if (ttable_equals(mtarget, kxorm & ti)) {
-            return add_xor_and_gate(st, gk, gm, gi);
-          }
-          if (ttable_equals(mtarget, iorm ^ tk)) {
-            return add_or_xor_gate(st, gi, gm, gk);
-          }
-          if (ttable_equals(mtarget, korm ^ ti)) {
-            return add_or_xor_gate(st, gk, gm, gi);
-          }
-=======
->>>>>>> d98a29b4
         }
       }
     }
@@ -1672,10 +1399,7 @@
   next_inbits[bitp + 1] = -1;
 
   state best;
-<<<<<<< HEAD
   gatenum best_out = NO_GATE;
-=======
->>>>>>> d98a29b4
   best.num_gates = 0;
   best.sat_metric = 0;
 
@@ -1695,25 +1419,18 @@
 
     const ttable fsel = st->gates[bit].table; /* Selection bit. */
     state nst;
-<<<<<<< HEAD
     gatenum nst_out;
-=======
->>>>>>> d98a29b4
     if (lut) {
       nst = *st;
       gatenum fb = create_circuit(&nst, target, mask & ~fsel, next_inbits, andnot, true, randomize);
       if (fb == NO_GATE) {
         continue;
       }
-<<<<<<< HEAD
       assert(ttable_equals_mask(target, nst.gates[fb].table, mask & ~fsel));
-=======
->>>>>>> d98a29b4
       gatenum fc = create_circuit(&nst, target, mask & fsel, next_inbits, andnot, true, randomize);
       if (fc == NO_GATE) {
         continue;
       }
-<<<<<<< HEAD
       assert(ttable_equals_mask(target, nst.gates[fc].table, mask & fsel));
 
       if (fb == fc) {
@@ -1741,16 +1458,6 @@
         assert(ttable_equals_mask(target, nst.gates[nst_out].table, mask));
       }
       assert(ttable_equals_mask(target, nst.gates[nst_out].table, mask));
-=======
-
-      if (fb == bit || fc == bit) {
-        add_or_gate(&nst, fb, fc);
-      } else {
-        ttable mux_table = generate_lut_ttable(0xac, nst.gates[bit].table, nst.gates[fb].table,
-            nst.gates[fc].table);
-        add_lut(&nst, 0xac, mux_table, bit, fb, fc);
-      }
->>>>>>> d98a29b4
     } else {
       state nst_and = *st; /* New state using AND multiplexer. */
       gatenum fb = create_circuit(&nst_and, target & ~fsel, mask & ~fsel, next_inbits, andnot,
@@ -1761,16 +1468,10 @@
             next_inbits, andnot, false, randomize);
         gatenum andg = add_and_gate(&nst_and, fc, bit);
         mux_out_and = add_xor_gate(&nst_and, fb, andg);
-<<<<<<< HEAD
         assert(mux_out_and == NO_GATE || ttable_equals_mask(target, nst_and.gates[mux_out_and].table, mask));
       }
 
       state nst_or = *st; /* New state using OR multiplexer. */
-=======
-      }
-
-      state nst_or = *st;
->>>>>>> d98a29b4
       if (mux_out_and != NO_GATE) {
         nst_or.max_gates = nst_and.num_gates;
         nst_or.max_sat_metric = nst_and.sat_metric;
@@ -1783,10 +1484,7 @@
             next_inbits, andnot, false, randomize);
         gatenum org = add_or_gate(&nst_or, fe, bit);
         mux_out_or = add_xor_gate(&nst_or, fd, org);
-<<<<<<< HEAD
         assert(mux_out_or == NO_GATE || ttable_equals_mask(target, nst_or.gates[mux_out_or].table, mask));
-=======
->>>>>>> d98a29b4
         nst_or.max_gates = st->max_gates;
         nst_or.max_sat_metric = st->max_sat_metric;
       }
@@ -1798,21 +1496,15 @@
         if (mux_out_or == NO_GATE
             || (mux_out_and != NO_GATE && nst_and.num_gates < nst_or.num_gates)) {
           nst = nst_and;
-<<<<<<< HEAD
           nst_out = mux_out_and;
         } else {
           nst = nst_or;
           nst_out = mux_out_or;
-=======
-        } else {
-          nst = nst_or;
->>>>>>> d98a29b4
         }
       } else {
         if (mux_out_or == NO_GATE
             || (mux_out_and != NO_GATE && nst_and.sat_metric < nst_or.sat_metric)) {
           nst = nst_and;
-<<<<<<< HEAD
           nst_out = mux_out_and;
         } else {
           nst = nst_or;
@@ -1826,25 +1518,11 @@
       if (best.num_gates == 0 || nst.num_gates < best.num_gates) {
         best = nst;
         best_out = nst_out;
-=======
-        } else {
-          nst = nst_or;
-        }
-      }
-    }
-
-    if (g_metric == GATES) {
-      if (best.num_gates == 0 || nst.num_gates < best.num_gates) {
-        best = nst;
->>>>>>> d98a29b4
       }
     } else {
       if (best.sat_metric == 0 || nst.sat_metric < best.sat_metric) {
         best = nst;
-<<<<<<< HEAD
         best_out = nst_out;
-=======
->>>>>>> d98a29b4
       }
     }
     assert(best.num_gates == 0 || ttable_equals_mask(target, best.gates[best_out].table, mask));
@@ -1854,7 +1532,6 @@
     return NO_GATE;
   }
 
-<<<<<<< HEAD
   assert(ttable_equals_mask(target, best.gates[best_out].table, mask));
   *st = best;
   return best_out;
@@ -1862,20 +1539,11 @@
 
 #ifdef USE_MPI
 
-=======
-  assert(ttable_equals_mask(target, best.gates[best.num_gates - 1].table, mask));
-  *st = best;
-  return best.num_gates - 1;
-}
-
-#ifdef USE_MPI
->>>>>>> d98a29b4
 static void mpi_worker() {
   int rank, size;
   MPI_Comm_rank(MPI_COMM_WORLD, &rank);
   MPI_Comm_size(MPI_COMM_WORLD, &size);
 
-<<<<<<< HEAD
   uint16_t res[10];
   while (1) {
     mpi_work work;
@@ -1888,23 +1556,6 @@
       continue;
     }
     search_7lut(work.st, work.target, work.mask, res);
-=======
-  while (1) {
-    mpi_work work;
-    MPI_Bcast(&work, sizeof(work), MPI_BYTE, 0, MPI_COMM_WORLD);
-
-    uint16_t res[10];
-    search_5lut(work.st, work.target, work.mask, res);
-    MPI_Gather(res, 7, MPI_UINT16_T, NULL, 0, MPI_UINT16_T, 0, MPI_COMM_WORLD);
-    int command;
-    MPI_Bcast(&command, 1, MPI_INT, 0, MPI_COMM_WORLD);
-    if (command == 0) {
-      continue;
-    }
-    assert(command == 7);
-    search_7lut(work.st, work.target, work.mask, res);
-    MPI_Gather(res, 10, MPI_UINT16_T, NULL, 0, MPI_UINT16_T, 0, MPI_COMM_WORLD);
->>>>>>> d98a29b4
   }
 }
 #endif
@@ -2275,7 +1926,6 @@
           MPI_FINALIZE();
           return 1;
         }
-<<<<<<< HEAD
         break;
       case 'p':
         permute = atoi(optarg);
@@ -2289,21 +1939,6 @@
       case 'r':
         randomize = true;
         break;
-=======
-        break;
-      case 'p':
-        permute = atoi(optarg);
-        if (permute < 0 || permute > 255) {
-          fprintf(stderr, "Bad permutation value: %s\n", optarg);
-          MPI_FINALIZE();
-          return 1;
-        }
-        break;
-      #ifndef USE_MPI
-      case 'r':
-        randomize = true;
-        break;
->>>>>>> d98a29b4
       #endif
       case 's':
         g_metric = SAT;
@@ -2369,16 +2004,6 @@
       MPI_Finalize();
       return 0;
     }
-<<<<<<< HEAD
-=======
-  } else {
-    if (rank == 0) {
-      printf(stderr, "Warning: MPI only works with LUT graphs.\n");
-    } else {
-      MPI_Finalize();
-      return 0;
-    }
->>>>>>> d98a29b4
   }
   #endif
 
@@ -2402,7 +2027,6 @@
     return 1;
   } else {
     printf("Loaded %s.\n", gfname);
-<<<<<<< HEAD
   }
 
   if (oneoutput != -1) {
@@ -2417,15 +2041,6 @@
   MPI_Bcast(&work, sizeof(work), MPI_BYTE, 0, MPI_COMM_WORLD);
   MPI_Finalize();
   #endif
-=======
-  }
-
-  if (oneoutput != -1) {
-    generate_graph_one_output(andnot, lut_graph, randomize, iterations, oneoutput, st);
-  } else {
-    generate_graph(andnot, lut_graph, randomize, iterations, st);
-  }
->>>>>>> d98a29b4
 
   MPI_FINALIZE();
   return 0;
